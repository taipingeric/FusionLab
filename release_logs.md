--- conflicted
+++ resolved
@@ -1,4 +1,8 @@
-<<<<<<< HEAD
+0.1.4
+
+* Add EfficientNetB0 ~ B7
+* Add ConvNeXt Tiny ~ XLarge
+
 0.1.3
 
 * Add 
@@ -6,16 +10,11 @@
     * LUDBDataset
     * LSTimeSegDataset
     * HFDataset
-=======
-0.1.4
-
-* Add EfficientNetB0 ~ B7
-* Add ConvNeXt Tiny ~ XLarge
 
 0.1.2
 
 * Add LUDB dataset
->>>>>>> 8180e5e4
+
 
 0.0.52
 
