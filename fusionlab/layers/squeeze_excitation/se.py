import torch
import torch.nn as nn
from fusionlab.layers.factories import ConvND

class SEModule(nn.Module):
    def __init__(self, cin, ratio=16, spatial_dims=2):
        super().__init__()
        cout = int(cin / ratio)
        self.gate = nn.Sequential(
<<<<<<< HEAD
            Conv(spatial_dims,cin, cout, kernel_size=1),
            nn.ReLU(inplace=True),
            Conv(spatial_dims,cout, cin, kernel_size=1),
=======
            ConvND(spatial_dims, cin, cout, kernel_size=1),
            nn.ReLU(inplace=True),
            ConvND(spatial_dims, cout, cin, kernel_size=1),
>>>>>>> c6b6f92f
            nn.Sigmoid(),
        )
        self.spatial_dims = spatial_dims

    def forward(self, inputs):
        mean_dims = tuple(range(2, 2 + self.spatial_dims))
        x = inputs.mean(mean_dims, keepdim=True)
        x = self.gate(x)
        return inputs * x


if __name__ == '__main__':
    inputs = torch.normal(0, 1, (1, 256, 16, 16))
    layer = SEModule(256)
    outputs = layer(inputs)
    assert list(outputs.shape) == [1, 256, 16, 16]

    inputs = torch.normal(0, 1, (1, 256, 16, 16, 16))
    layer = SEModule(256, spatial_dims=3)
    outputs = layer(inputs)
    assert list(outputs.shape) == [1, 256, 16, 16, 16]<|MERGE_RESOLUTION|>--- conflicted
+++ resolved
@@ -7,15 +7,9 @@
         super().__init__()
         cout = int(cin / ratio)
         self.gate = nn.Sequential(
-<<<<<<< HEAD
-            Conv(spatial_dims,cin, cout, kernel_size=1),
-            nn.ReLU(inplace=True),
-            Conv(spatial_dims,cout, cin, kernel_size=1),
-=======
             ConvND(spatial_dims, cin, cout, kernel_size=1),
             nn.ReLU(inplace=True),
             ConvND(spatial_dims, cout, cin, kernel_size=1),
->>>>>>> c6b6f92f
             nn.Sigmoid(),
         )
         self.spatial_dims = spatial_dims
