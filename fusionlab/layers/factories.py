--- conflicted
+++ resolved
@@ -1,20 +1,7 @@
 from typing import Union, Sequence
 import torch
 from torch import nn
-from typing import Union, Sequence
-
-<<<<<<< HEAD
-# a general convolution layer for 1, 2, 3 dimensions
-class Conv:
-    def __new__(cls,
-                spatial_dims: int,
-                in_channels: int,
-                out_channels: int,
-                kernel_size: Union [Sequence [int], int],
-                stride: Union [Sequence [int], int] = 1,
-                padding: Union [ Sequence [int], str] = 0,
-                dilation: Union [Sequence [int], int] = 1,
-=======
+
 class ConvND:
     """
     Factory class for creating convolutional layers. 
@@ -41,18 +28,12 @@
                 stride: Union[Sequence[int], int] = 1,
                 padding: Union[Sequence[int], str] = 0,
                 dilation: Union[Sequence[int], int] = 1,
->>>>>>> c6b6f92f
                 groups: int = 1,
                 bias: bool = True,
                 padding_mode: str = 'zeros'):
         if spatial_dims not in [1, 2, 3]:
-<<<<<<< HEAD
-            raise ValueError(f'spatial_dims must be 1, 2, or 3, got {spatial_dims}')
-        conv_type=getattr(nn, f'Conv{spatial_dims}d')
-=======
             raise ValueError(f'`spatial_dims` must be 1, 2, or 3, got {spatial_dims}')
         conv_type = getattr(nn, f'Conv{spatial_dims}d')
->>>>>>> c6b6f92f
         return conv_type(
             in_channels=in_channels,
             out_channels=out_channels,
@@ -62,29 +43,7 @@
             dilation=dilation,
             groups=groups,
             bias=bias,
-<<<<<<< HEAD
             padding_mode=padding_mode)
-
-# a general transposed convolution layer for 1, 2, 3 dimensions
-class ConvT:
-    def __new__(cls,
-                spatial_dims: int,
-                in_channels: int,
-                out_channels: int,
-                kernel_size: Union [Sequence [int], int],
-                stride: Union [Sequence [int], int] = 1,
-                padding: Union [Sequence [int], int] = 0,
-                output_padding: Union [Sequence [int], int] = 0,
-                groups: int = 1,
-                bias: bool = True,
-                dilation: int = 1,
-                padding_mode: str = 'zeros'):
-        if spatial_dims not in [1, 2, 3]:
-            raise ValueError(f'spatial_dims must be 1, 2, or 3, got {spatial_dims}')
-        conv_type=getattr(nn, f'ConvTranspose{spatial_dims}d')
-=======
-            padding_mode=padding_mode,
-        )
 
 class Upsample:
     def __new__(cls,
@@ -110,6 +69,8 @@
             align_corners=align_corners,
         )
 
+
+
 class ConvT:
     """
     Factory class for creating transposed convolutional layers.
@@ -143,7 +104,6 @@
         if spatial_dims not in [1, 2, 3]:
             raise ValueError(f'`spatial_dims` must be 1, 2, or 3, got {spatial_dims}')
         conv_type = getattr(nn, f'ConvTranspose{spatial_dims}d')
->>>>>>> c6b6f92f
         return conv_type(
             in_channels=in_channels,
             out_channels=out_channels,
@@ -154,25 +114,7 @@
             dilation=dilation,
             groups=groups,
             bias=bias,
-<<<<<<< HEAD
             padding_mode=padding_mode)
-
-# a general batch normalization layer for 1, 2, 3 dimensions
-class BatchNorm:
-    def __new__(cls,
-        spatial_dims: int,
-        num_features: int,
-        eps: float = 0.00001,
-        momentum: float = 0.1,
-        affine: bool = True,
-        track_running_stats: bool = True):
-        if spatial_dims not in [1, 2, 3]:
-            raise ValueError(f'spatial_dims must be 1, 2, or 3, got {spatial_dims}')
-        conv_type=getattr(nn, f'BatchNorm{spatial_dims}d')
-        return conv_type(
-=======
-            padding_mode=padding_mode,
-        )
 
 class BatchNorm:
     def __new__(cls, spatial_dims, 
@@ -185,12 +127,10 @@
             raise ValueError(f'`spatial_dims` must be 1, 2, or 3, got {spatial_dims}')
         bn_type = getattr(nn, f'BatchNorm{spatial_dims}d')
         return bn_type(
->>>>>>> c6b6f92f
             num_features=num_features,
             eps=eps,
             momentum=momentum,
             affine=affine,
-<<<<<<< HEAD
             track_running_stats=track_running_stats)
 
 # a general max pooling layer for 1, 2, 3 dimensions
@@ -285,47 +225,7 @@
 
 if __name__ == '__main__':
     inputs = torch.randn(1, 3, 16) # create random input tensor
-    layer = Conv(spatial_dims=1, in_channels=3, out_channels=2, kernel_size=5) # create model instance
+    layer = ConvND(spatial_dims=1, in_channels=3, out_channels=2, kernel_size=5) # create model instance
     outputs = layer(inputs) # pass input through model
     print(outputs.shape)
     assert list(outputs.shape) == [1, 2, 12] # check output shape is correct
-=======
-            track_running_stats=track_running_stats,
-        )
-# TODO: refactor the following code
-MaxPool = {
-    1:nn.MaxPool1d,
-    2:nn.MaxPool2d,
-    3:nn.MaxPool3d
-}
-
-AdaptiveMaxPool = {
-    1:nn.AdaptiveMaxPool1d,
-    2:nn.AdaptiveMaxPool2d,
-    3:nn.AdaptiveMaxPool3d
-}
-
-AvgPool = {
-    1:nn.AvgPool1d,
-    2:nn.AvgPool2d,
-    3:nn.AvgPool3d
-}
-
-AdaptiveAvgPool = {
-    1:nn.AdaptiveAvgPool1d,
-    2:nn.AdaptiveAvgPool2d,
-    3:nn.AdaptiveAvgPool3d
-}
-
-ReplicationPad = {
-    1:nn.ReplicationPad1d,
-    2:nn.ReplicationPad2d,
-    3:nn.ReplicationPad3d
-}
-
-ConstantPad = {
-    1:nn.ConstantPad1d,
-    2:nn.ConstantPad2d,
-    3:nn.ConstantPad3d
-}
->>>>>>> c6b6f92f
