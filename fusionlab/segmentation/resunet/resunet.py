import torch
import torch.nn as nn
from fusionlab.segmentation.base import SegmentationModel
from fusionlab.utils import autopad
from fusionlab.layers.factories import ConvND, ConvT, BatchNorm



class ResUNet(SegmentationModel):
    def __init__(self, cin, num_cls, base_dim, spatial_dims=2):
        super().__init__()
        self.encoder = Encoder(cin, base_dim, spatial_dims)
        self.bridger = Bridger()
        self.decoder = Decoder(base_dim, spatial_dims)
        self.head = Head(base_dim, num_cls, spatial_dims)


class Encoder(nn.Module):
    def __init__(self, cin, base_dim, spatial_dims=2):
        super().__init__()
        dims = [base_dim * (2 ** i) for i in range(4)]
        self.stem = Stem(cin, dims[0], spatial_dims)
        self.stage1 = ResConv(dims[0], dims[1], spatial_dims, stride=2)
        self.stage2 = ResConv(dims[1], dims[2], spatial_dims, stride=2)
        self.stage3 = ResConv(dims[2], dims[3], spatial_dims, stride=2)

    def forward(self, x):
        s0 = self.stem(x)
        s1 = self.stage1(s0)
        s2 = self.stage2(s1)
        s3 = self.stage3(s2)
        return [s0, s1, s2, s3]


class Decoder(nn.Module):
    def __init__(self, base_dim, spatial_dims=2):
        """
        Base UNet decoder
        Args:
            base_dim (int): output dim of deepest stage output or input channels
        """
        super().__init__()
        dims = [base_dim*(2**i) for i in range(4)]
        self.d3 = DecoderBlock(dims[3], dims[2], spatial_dims)
        self.d2 = DecoderBlock(dims[2], dims[1], spatial_dims)
        self.d1 = DecoderBlock(dims[1], dims[0], spatial_dims)

    def forward(self, x):
        s0, s1, s2, s3 = x

        x = self.d3(s3, s2)
        x = self.d2(x, s1)
        x = self.d1(x, s0)
        return x


class DecoderBlock(nn.Module):
    def __init__(self, cin, cout, spatial_dims=2):
        super().__init__()
        self.upsample = ConvT(spatial_dims, cin, cout, 2, stride=2)
        self.conv = ResConv(cout*2, cout, spatial_dims, 1)

    def forward(self, x1, x2):
        x1 = self.upsample(x1)
        x = torch.cat([x1, x2], dim=1)
        return self.conv(x)


class Bridger(nn.Module):
    def __init__(self):
        super().__init__()

    def forward(self, x):
        outputs = [nn.Identity()(i) for i in x]
        return outputs


class Stem(nn.Module):
    def __init__(self, cin, cout, spatial_dims=2):
        super().__init__()
        self.conv = nn.Sequential(
<<<<<<< HEAD
            Conv(spatial_dims,cin, cout, 3, padding=autopad(3)),
            BatchNorm(spatial_dims,cout),
            nn.ReLU(),
            Conv(spatial_dims,cout, cout, 3, padding=autopad(3)),
        )
        self.skip = nn.Sequential(
            Conv(spatial_dims,cin, cout, 3, padding=autopad(3)),
=======
            ConvND(spatial_dims, cin, cout, 3, padding=autopad(3)),
            BatchNorm(spatial_dims, cout),
            nn.ReLU(),
            ConvND(spatial_dims, cout, cout, 3, padding=autopad(3)),
        )
        self.skip = nn.Sequential(
            ConvND(spatial_dims, cin, cout, 3, padding=autopad(3)),
>>>>>>> c6b6f92f
        )

    def forward(self, x):
        return self.conv(x) + self.skip(x)


class ResConv(nn.Module):
    def __init__(self, cin, cout, spatial_dims=2, stride=1):
        super().__init__()

        self.conv = nn.Sequential(
<<<<<<< HEAD
            BatchNorm(spatial_dims,cin),
            nn.ReLU(),
            Conv(spatial_dims,cin, cout, 3, stride, padding=autopad(3)),
            BatchNorm(spatial_dims,cout),
            nn.ReLU(),
            Conv(spatial_dims,cout, cout, 3, padding=autopad(3)),
        )
        self.skip = nn.Sequential(
            Conv(spatial_dims,cin, cout, 3, stride=stride, padding=autopad(3)),
            BatchNorm(spatial_dims,cout),
=======
            BatchNorm(spatial_dims, cin),
            nn.ReLU(),
            ConvND(spatial_dims, cin, cout, 3, stride, padding=autopad(3)),
            BatchNorm(spatial_dims, cout),
            nn.ReLU(),
            ConvND(spatial_dims, cout, cout, 3, padding=autopad(3)),
        )
        self.skip = nn.Sequential(
            ConvND(spatial_dims, cin, cout, 3, stride=stride, padding=autopad(3)),
            BatchNorm(spatial_dims, cout),
>>>>>>> c6b6f92f
        )

    def forward(self, x):
        return self.conv(x) + self.skip(x)


class Head(nn.Sequential):
    def __init__(self, cin, cout, spatial_dims):
        """
        Basic conv head
        :param int cin: input channel
        :param int cout: output channel
        """
<<<<<<< HEAD
        conv = Conv(spatial_dims,cin, cout, 1)
=======
        conv = ConvND(spatial_dims, cin, cout, 1)
>>>>>>> c6b6f92f
        super().__init__(conv)

if __name__ == '__main__':
    H = W = 224
    cout = 64
    inputs = torch.normal(0, 1, (1, 3, H, W))

    model = ResUNet(3, 100, cout)
    output = model(inputs)
    print(output.shape)

    dblock = DecoderBlock(64, 128)
    inputs2 = torch.normal(0, 1, (1, 128, H, W))
    inputs1 = torch.normal(0, 1, (1, 64, H//2, W//2))
    outputs = dblock(inputs1, inputs2)
    print(outputs.shape)

    encoder = Encoder(3, cout)
    outputs = encoder(inputs)
    for o in outputs:
        print(o.shape)

    decoder = Decoder(cout)
    outputs = decoder(outputs)
    print("Encoder + Decoder ", outputs.shape)

    stem = Stem(3, cout)
    outputs = stem(inputs)
    print(outputs.shape)
    assert list(outputs.shape) == [1, cout, H, W]

    resconv = ResConv(3, cout, stride=1)
    outputs = resconv(inputs)
    print(outputs.shape)
    assert list(outputs.shape) == [1, cout, H, W]

    resconv = ResConv(3, cout, stride=2)
    outputs = resconv(inputs)
    print(outputs.shape)
    assert list(outputs.shape) == [1, cout, H//2, W//2]


    print("3D ResUNet")
    D = H = W = 64
    cout = 32
    inputs = torch.rand(1, 3, D, H, W)

    model = ResUNet(3, 100, cout, spatial_dims=3)
    output = model(inputs)
    print(output.shape)

    print("1D ResUNet")
    L = 64
    cout = 32
    inputs = torch.rand(1, 3, L)

    model = ResUNet(3, 100, cout, spatial_dims=1)
    output = model(inputs)
    print(output.shape)<|MERGE_RESOLUTION|>--- conflicted
+++ resolved
@@ -79,15 +79,6 @@
     def __init__(self, cin, cout, spatial_dims=2):
         super().__init__()
         self.conv = nn.Sequential(
-<<<<<<< HEAD
-            Conv(spatial_dims,cin, cout, 3, padding=autopad(3)),
-            BatchNorm(spatial_dims,cout),
-            nn.ReLU(),
-            Conv(spatial_dims,cout, cout, 3, padding=autopad(3)),
-        )
-        self.skip = nn.Sequential(
-            Conv(spatial_dims,cin, cout, 3, padding=autopad(3)),
-=======
             ConvND(spatial_dims, cin, cout, 3, padding=autopad(3)),
             BatchNorm(spatial_dims, cout),
             nn.ReLU(),
@@ -95,7 +86,6 @@
         )
         self.skip = nn.Sequential(
             ConvND(spatial_dims, cin, cout, 3, padding=autopad(3)),
->>>>>>> c6b6f92f
         )
 
     def forward(self, x):
@@ -107,18 +97,6 @@
         super().__init__()
 
         self.conv = nn.Sequential(
-<<<<<<< HEAD
-            BatchNorm(spatial_dims,cin),
-            nn.ReLU(),
-            Conv(spatial_dims,cin, cout, 3, stride, padding=autopad(3)),
-            BatchNorm(spatial_dims,cout),
-            nn.ReLU(),
-            Conv(spatial_dims,cout, cout, 3, padding=autopad(3)),
-        )
-        self.skip = nn.Sequential(
-            Conv(spatial_dims,cin, cout, 3, stride=stride, padding=autopad(3)),
-            BatchNorm(spatial_dims,cout),
-=======
             BatchNorm(spatial_dims, cin),
             nn.ReLU(),
             ConvND(spatial_dims, cin, cout, 3, stride, padding=autopad(3)),
@@ -129,7 +107,6 @@
         self.skip = nn.Sequential(
             ConvND(spatial_dims, cin, cout, 3, stride=stride, padding=autopad(3)),
             BatchNorm(spatial_dims, cout),
->>>>>>> c6b6f92f
         )
 
     def forward(self, x):
@@ -143,11 +120,7 @@
         :param int cin: input channel
         :param int cout: output channel
         """
-<<<<<<< HEAD
-        conv = Conv(spatial_dims,cin, cout, 1)
-=======
         conv = ConvND(spatial_dims, cin, cout, 1)
->>>>>>> c6b6f92f
         super().__init__(conv)
 
 if __name__ == '__main__':
