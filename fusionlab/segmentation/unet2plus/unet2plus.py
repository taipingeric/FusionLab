import torch
from torch import nn
from fusionlab.segmentation.base import SegmentationModel
from fusionlab.utils import autopad
from fusionlab.layers import ConvND, BatchNorm, MaxPool, Upsample

# ref: https://github.com/4uiiurz1/pytorch-nested-unet


class UNet2plus(SegmentationModel):
    def __init__(self, cin, num_cls, base_dim, spatial_dims=2):
        super().__init__()
        self.encoder = Encoder(cin, base_dim, spatial_dims)
        self.bridger = Bridger()
        self.decoder = Decoder(base_dim, spatial_dims)
        self.head = Head(base_dim, num_cls, spatial_dims)


class BasicBlock(nn.Sequential):
    def __init__(self, cin, cout, spatial_dims=2):
        conv1 = nn.Sequential(
<<<<<<< HEAD
            Conv(spatial_dims,cin, cout, 3, 1, autopad(3)),
            nn.BatchNorm2d(cout),
            nn.ReLU(),
        )
        conv2 = nn.Sequential(
            Conv(spatial_dims,cout, cout, 3, 1, autopad(3)),
            nn.BatchNorm2d(cout),
=======
            ConvND(spatial_dims, cin, cout, 3, 1, autopad(3)),
            BatchNorm(spatial_dims, cout),
            nn.ReLU(),
        )
        conv2 = nn.Sequential(
            ConvND(spatial_dims, cout, cout, 3, 1, autopad(3)),
            BatchNorm(spatial_dims, cout),
>>>>>>> c6b6f92f
            nn.ReLU(),
        )
        super().__init__(conv1, conv2)


class Encoder(nn.Module):
    def __init__(self, cin, base_dim, spatial_dims=2):
        """
        UNet Encoder
        Args:
            cin (int): input channels
            base_dim (int): 1st stage dim of conv output
        """
        super().__init__()
<<<<<<< HEAD
        self.pool = MaxPool(spatial_dims,2, 2)
        self.conv0_0 = BasicBlock(cin, base_dim)
        self.conv1_0 = BasicBlock(base_dim, base_dim * 2)
        self.conv2_0 = BasicBlock(base_dim * 2, base_dim * 4)
        self.conv3_0 = BasicBlock(base_dim * 4, base_dim * 8)
        self.conv4_0 = BasicBlock(base_dim * 8, base_dim * 16)
=======
        self.pool = MaxPool[spatial_dims](2, 2)
        self.conv0_0 = BasicBlock(cin, base_dim, spatial_dims)
        self.conv1_0 = BasicBlock(base_dim, base_dim * 2, spatial_dims)
        self.conv2_0 = BasicBlock(base_dim * 2, base_dim * 4, spatial_dims)
        self.conv3_0 = BasicBlock(base_dim * 4, base_dim * 8, spatial_dims)
        self.conv4_0 = BasicBlock(base_dim * 8, base_dim * 16, spatial_dims)
>>>>>>> c6b6f92f

    def forward(self, x):
        x0_0 = self.conv0_0(x)
        x1_0 = self.conv1_0(self.pool(x0_0))
        x2_0 = self.conv2_0(self.pool(x1_0))
        x3_0 = self.conv3_0(self.pool(x2_0))
        x4_0 = self.conv4_0(self.pool(x3_0))
        return [x0_0, x1_0, x2_0, x3_0, x4_0]


class Bridger(nn.Module):
    def __init__(self):
        super().__init__()

    def forward(self, x):
        return [nn.Identity()(i) for i in x]


class Decoder(nn.Module):
    def __init__(self, base_dim, spatial_dims=2):
        super().__init__()
        dims = [base_dim*(2**i) for i in range(5)]  # [base_dim, base_dim*2, base_dim*4, base_dim*8, base_dim*16]
        self.conv0_1 = BasicBlock(dims[0] + dims[1], dims[0], spatial_dims)
        self.conv1_1 = BasicBlock(dims[1] + dims[2], dims[1], spatial_dims)
        self.conv2_1 = BasicBlock(dims[2] + dims[3], dims[2], spatial_dims)
        self.conv3_1 = BasicBlock(dims[3] + dims[4], dims[3], spatial_dims)

        self.conv0_2 = BasicBlock(dims[0] * 2 + dims[1], dims[0], spatial_dims)
        self.conv1_2 = BasicBlock(dims[1] * 2 + dims[2], dims[1], spatial_dims)
        self.conv2_2 = BasicBlock(dims[2] * 2 + dims[3], dims[2], spatial_dims)

        self.conv0_3 = BasicBlock(dims[0] * 3 + dims[1], dims[0], spatial_dims)
        self.conv1_3 = BasicBlock(dims[1] * 3 + dims[2], dims[1], spatial_dims)

        self.conv0_4 = BasicBlock(dims[0] * 4 + dims[1], dims[0], spatial_dims)
        self.up = Upsample(spatial_dims, scale_factor=2)

    def forward(self, x):
        x0_0, x1_0, x2_0, x3_0, x4_0 = x

        x0_1 = self.conv0_1(torch.cat([x0_0, self.up(x1_0)], 1))
        x1_1 = self.conv1_1(torch.cat([x1_0, self.up(x2_0)], 1))
        x0_2 = self.conv0_2(torch.cat([x0_0, x0_1, self.up(x1_1)], 1))

        x2_1 = self.conv2_1(torch.cat([x2_0, self.up(x3_0)], 1))
        x1_2 = self.conv1_2(torch.cat([x1_0, x1_1, self.up(x2_1)], 1))
        x0_3 = self.conv0_3(torch.cat([x0_0, x0_1, x0_2, self.up(x1_2)], 1))

        x3_1 = self.conv3_1(torch.cat([x3_0, self.up(x4_0)], 1))
        x2_2 = self.conv2_2(torch.cat([x2_0, x2_1, self.up(x3_1)], 1))
        x1_3 = self.conv1_3(torch.cat([x1_0, x1_1, x1_2, self.up(x2_2)], 1))
        x0_4 = self.conv0_4(torch.cat([x0_0, x0_1, x0_2, x0_3, self.up(x1_3)], 1))

        return x0_4


class Head(nn.Sequential):
    def __init__(self, cin, cout, spatial_dims=2):
        """
        Basic Identity
        :param int cin: input channel
        :param int cout: output channel
        """
<<<<<<< HEAD
        conv = Conv(spatial_dims,cin, cout, 1)
=======
        conv = ConvND(spatial_dims, cin, cout, 1)
>>>>>>> c6b6f92f
        super().__init__(conv)


if __name__ == '__main__':
    H = W = 224
    dim = 32
    inputs = torch.normal(0, 1, (1, 3, H, W))

    encoder = Encoder(3, base_dim=dim)
    outputs = encoder(inputs)
    for i, o in enumerate(outputs):
        assert list(o.shape) == [1, dim * (2 ** i), H // (2 ** i), W // (2 ** i)]

    bridger = Bridger()
    outputs = bridger(outputs)
    for i, o in enumerate(outputs):
        assert list(o.shape) == [1, dim * (2 ** i), H // (2 ** i), W // (2 ** i)]

    features = [torch.normal(0, 1, (1, dim * (2 ** i), H // (2 ** i), W // (2 ** i))) for i in range(5)]
    decoder = Decoder(dim)
    outputs = decoder(features)
    assert list(outputs.shape) == [1, dim, H, W]

    head = Head(dim, 10)
    outputs = head(outputs)
    assert list(outputs.shape) == [1, 10, H, W]

    unet = UNet2plus(3, 10, dim)
    outputs = unet(inputs)
    assert list(outputs.shape) == [1, 10, H, W]

    print("1D UNet++")
    L = 128
    dim = 32
    inputs = torch.rand(1, 3, L)
    unet = UNet2plus(3, 10, dim, spatial_dims=1)

    outputs = unet(inputs)
    assert list(outputs.shape) == [1, 10, L]

    print("3D UNet++")
    D = H = W = 32
    dim = 32
    inputs = torch.rand(1, 3, D, H, W)
    unet = UNet2plus(3, 10, dim, spatial_dims=3)

    outputs = unet(inputs)
    assert list(outputs.shape) == [1, 10, D, H, W]<|MERGE_RESOLUTION|>--- conflicted
+++ resolved
@@ -19,15 +19,6 @@
 class BasicBlock(nn.Sequential):
     def __init__(self, cin, cout, spatial_dims=2):
         conv1 = nn.Sequential(
-<<<<<<< HEAD
-            Conv(spatial_dims,cin, cout, 3, 1, autopad(3)),
-            nn.BatchNorm2d(cout),
-            nn.ReLU(),
-        )
-        conv2 = nn.Sequential(
-            Conv(spatial_dims,cout, cout, 3, 1, autopad(3)),
-            nn.BatchNorm2d(cout),
-=======
             ConvND(spatial_dims, cin, cout, 3, 1, autopad(3)),
             BatchNorm(spatial_dims, cout),
             nn.ReLU(),
@@ -35,7 +26,6 @@
         conv2 = nn.Sequential(
             ConvND(spatial_dims, cout, cout, 3, 1, autopad(3)),
             BatchNorm(spatial_dims, cout),
->>>>>>> c6b6f92f
             nn.ReLU(),
         )
         super().__init__(conv1, conv2)
@@ -50,21 +40,12 @@
             base_dim (int): 1st stage dim of conv output
         """
         super().__init__()
-<<<<<<< HEAD
-        self.pool = MaxPool(spatial_dims,2, 2)
-        self.conv0_0 = BasicBlock(cin, base_dim)
-        self.conv1_0 = BasicBlock(base_dim, base_dim * 2)
-        self.conv2_0 = BasicBlock(base_dim * 2, base_dim * 4)
-        self.conv3_0 = BasicBlock(base_dim * 4, base_dim * 8)
-        self.conv4_0 = BasicBlock(base_dim * 8, base_dim * 16)
-=======
-        self.pool = MaxPool[spatial_dims](2, 2)
+        self.pool = MaxPool(spatial_dims, 2, 2)
         self.conv0_0 = BasicBlock(cin, base_dim, spatial_dims)
         self.conv1_0 = BasicBlock(base_dim, base_dim * 2, spatial_dims)
         self.conv2_0 = BasicBlock(base_dim * 2, base_dim * 4, spatial_dims)
         self.conv3_0 = BasicBlock(base_dim * 4, base_dim * 8, spatial_dims)
         self.conv4_0 = BasicBlock(base_dim * 8, base_dim * 16, spatial_dims)
->>>>>>> c6b6f92f
 
     def forward(self, x):
         x0_0 = self.conv0_0(x)
@@ -128,11 +109,7 @@
         :param int cin: input channel
         :param int cout: output channel
         """
-<<<<<<< HEAD
-        conv = Conv(spatial_dims,cin, cout, 1)
-=======
         conv = ConvND(spatial_dims, cin, cout, 1)
->>>>>>> c6b6f92f
         super().__init__(conv)
 
 
