--- conflicted
+++ resolved
@@ -2,12 +2,8 @@
 import torch.nn as nn
 from fusionlab.segmentation.base import SegmentationModel
 from fusionlab.utils import autopad
-<<<<<<< HEAD
-from fusionlab.layers import MaxPool
-=======
 from fusionlab.layers import ConvND, MaxPool
 
->>>>>>> c6b6f92f
 
 class UNet(SegmentationModel):
     def __init__(self, cin, num_cls, base_dim=64, spatial_dims=2):
@@ -37,21 +33,12 @@
             base_dim (int): 1st stage dim of conv output
         """
         super().__init__()
-<<<<<<< HEAD
-        self.pool = MaxPool(spatial_dims,2, 2)
-        self.stage1 = BasicBlock(cin, base_dim)
-        self.stage2 = BasicBlock(base_dim, base_dim * 2)
-        self.stage3 = BasicBlock(base_dim * 2, base_dim * 4)
-        self.stage4 = BasicBlock(base_dim * 4, base_dim * 8)
-        self.stage5 = BasicBlock(base_dim * 8, base_dim * 16)
-=======
-        self.pool = MaxPool[spatial_dims](2, 2)
+        self.pool = MaxPool(spatial_dims, 2, 2)
         self.stage1 = BasicBlock(cin, base_dim, spatial_dims)
         self.stage2 = BasicBlock(base_dim, base_dim * 2, spatial_dims)
         self.stage3 = BasicBlock(base_dim * 2, base_dim * 4, spatial_dims)
         self.stage4 = BasicBlock(base_dim * 4, base_dim * 8, spatial_dims)
         self.stage5 = BasicBlock(base_dim * 8, base_dim * 16, spatial_dims)
->>>>>>> c6b6f92f
 
     def forward(self, x):
         s1 = self.stage1(x)
@@ -106,30 +93,18 @@
         :param int cin: input channel
         :param int cout: output channel
         """
-<<<<<<< HEAD
-        conv = Conv(spatial_dims,cin, cout, 1)
-=======
         conv = ConvND(spatial_dims, cin, cout, 1)
->>>>>>> c6b6f92f
         super().__init__(conv)
 
 
 class BasicBlock(nn.Sequential):
     def __init__(self, cin, cout, spatial_dims=2):
         conv1 = nn.Sequential(
-<<<<<<< HEAD
-            Conv(spatial_dims,cin, cout, 3, 1, autopad(3)),
-            nn.ReLU(),
-        )
-        conv2 = nn.Sequential(
-            Conv(spatial_dims,cout, cout, 3, 1, autopad(3)),
-=======
             ConvND(spatial_dims, cin, cout, 3, 1, autopad(3)),
             nn.ReLU(),
         )
         conv2 = nn.Sequential(
             ConvND(spatial_dims, cout, cout, 3, 1, autopad(3)),
->>>>>>> c6b6f92f
             nn.ReLU(),
         )
         super().__init__(conv1, conv2)
