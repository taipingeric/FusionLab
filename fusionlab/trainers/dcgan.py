# Ref: https://pytorch.org/tutorials/beginner/dcgan_faces_tutorial.html

import torch
import torch.nn as nn
import torchvision
import torchvision.transforms as transforms
from tqdm.auto import tqdm
import numpy as np
<<<<<<< HEAD
from fusionlab.layers import ConvND, BatchNorm, ConvT
=======
from fusionlab.layers.factories import ConvND, BatchNorm, ConvT
>>>>>>> ef312781

class Generator(nn.Module):
    def __init__(self, c_in, c_out, dim_g, spatial_dims=2):
        super().__init__()
        self.main = nn.Sequential(
            # input is Z, going into a convolution
            ConvT(spatial_dims, c_in, dim_g * 8, 4, 1, 0, bias=False),
            BatchNorm(spatial_dims,dim_g * 8),
            nn.ReLU(True),
            # state size. (dim_g*8) x 4 x 4
            ConvT(spatial_dims, dim_g * 8, dim_g * 4, 4, 2, 1, bias=False),
            BatchNorm(spatial_dims,dim_g * 4),
            nn.ReLU(True),
            # state size. (dim_g*4) x 8 x 8
            ConvT(spatial_dims, dim_g * 4, dim_g * 2, 4, 2, 1, bias=False),
            BatchNorm(spatial_dims, dim_g * 2),
            nn.ReLU(True),
            # state size. (dim_g*2) x 16 x 16
            ConvT(spatial_dims, dim_g * 2, dim_g, 4, 2, 1, bias=False),
            BatchNorm(spatial_dims, dim_g),
            nn.ReLU(True),
            # state size. (dim_g) x 32 x 32
            ConvT(spatial_dims, dim_g, c_out, 4, 2, 1, bias=False),
            nn.Tanh()
            # state size. (nc) x 64 x 64
        )

    def forward(self, x):
        return self.main(x)


class Discriminator(nn.Module):
    def __init__(self, c_in, dim_d, spatial_dims=2):
        super().__init__()
        self.main = nn.Sequential(
            # input is (nc) x 64 x 64
<<<<<<< HEAD
            ConvND(spatial_dims,c_in, dim_d, 4, 2, 1, bias=False),
            nn.LeakyReLU(0.2, inplace=True),
            # state size. (ndf) x 32 x 32
            ConvND(spatial_dims,dim_d, dim_d * 2, 4, 2, 1, bias=False),
            BatchNorm(spatial_dims,dim_d * 2),
            nn.LeakyReLU(0.2, inplace=True),
            # state size. (ndf*2) x 16 x 16
            ConvND(spatial_dims,dim_d * 2, dim_d * 4, 4, 2, 1, bias=False),
            BatchNorm(spatial_dims,dim_d * 4),
            nn.LeakyReLU(0.2, inplace=True),
            # state size. (ndf*4) x 8 x 8
            ConvND(spatial_dims,dim_d * 4, dim_d * 8, 4, 2, 1, bias=False),
            BatchNorm(spatial_dims,dim_d * 8),
            nn.LeakyReLU(0.2, inplace=True),
            # state size. (ndf*8) x 4 x 4
            ConvND(spatial_dims,dim_d * 8, 1, 4, 1, 0, bias=False),
=======
            ConvND(spatial_dims, c_in, dim_d, 4, 2, 1, bias=False),
            nn.LeakyReLU(0.2, inplace=True),
            # state size. (ndf) x 32 x 32
            ConvND(spatial_dims, dim_d, dim_d * 2, 4, 2, 1, bias=False),
            BatchNorm(spatial_dims, dim_d * 2),
            nn.LeakyReLU(0.2, inplace=True),
            # state size. (ndf*2) x 16 x 16
            ConvND(spatial_dims, dim_d * 2, dim_d * 4, 4, 2, 1, bias=False),
            BatchNorm(spatial_dims, dim_d * 4),
            nn.LeakyReLU(0.2, inplace=True),
            # state size. (ndf*4) x 8 x 8
            ConvND(spatial_dims, dim_d * 4, dim_d * 8, 4, 2, 1, bias=False),
            BatchNorm(spatial_dims, dim_d * 8),
            nn.LeakyReLU(0.2, inplace=True),
            # state size. (ndf*8) x 4 x 4
            ConvND(spatial_dims, dim_d * 8, 1, 4, 1, 0, bias=False),
>>>>>>> ef312781
            nn.Sigmoid()
        )

    def forward(self, x):
        return self.main(x)


class DCGANTrainer:
    def __init__(self, generator, discriminator, optim_g, optim_d, loss_fn, device, dim_z, spatial_dims=2):
        self.g = generator.to(device)
        self.d = discriminator.to(device)
        self.optim_g = optim_g
        self.optim_d = optim_d
        self.loss_fn = loss_fn
        self.dim_z = dim_z
        self.device = device
        self.fixed_noise = None
        self.spatial_dims = spatial_dims

    def train_step(self, real_x):

        bs = real_x.size(0)
        label_real = torch.full((bs,), 1., dtype=torch.float, device=self.device)
        label_fake = torch.full((bs,), 0., dtype=torch.float, device=self.device)
        if self.spatial_dims==1:
            noise_x = torch.rand(bs, self.dim_z, 1, device=self.device)
        elif self.spatial_dims==2:
            noise_x = torch.rand(bs, self.dim_z, 1, 1, device=self.device)
        elif self.spatial_dims==3:
            noise_x = torch.rand(bs, self.dim_z, 1, 1, 1, device=self.device)

        # Train Discriminator: maximize log(D(x)) + log(1 - D(G(z)))
        self.d.zero_grad()

        # real -> D
        output_d_real = self.d(real_x).view(-1)
        # noise -> G -> D
        fake = self.g(noise_x)
        output_g_d = self.d(fake.detach()).view(-1)

        # Discriminator loss on real and fake batch
        loss_d_real = self.loss_fn(output_d_real, label_real)
        loss_d_fake = self.loss_fn(output_g_d, label_fake)
        loss_d = loss_d_real.mean() + loss_d_fake.mean()

        loss_d_real.backward()
        loss_d_fake.backward()
        self.optim_d.step()

        # Train Generator: minimize log(1-D(G(z)))
        self.g.zero_grad()
        output_g = self.d(fake).view(-1)
        loss_g = self.loss_fn(output_g, label_real)

        loss_g.backward()
        optimizerG.step()

        log = {'loss_d': loss_d.item(), 'loss_g': loss_g.item()}
        return log

    def fit(self, dataloader, epochs):
        log = {'loss_d': [], 'loss_g': []}
        if self.spatial_dims==1:
            fixed_noise = torch.rand(32, self.dim_z, 1, device=self.device)
        elif self.spatial_dims==2:
            fixed_noise = torch.rand(32, self.dim_z, 1, 1, device=self.device)
        elif self.spatial_dims==3:
            fixed_noise = torch.rand(32, self.dim_z, 1, 1, 1, device=self.device)
        for epoch in tqdm(range(epochs)):
            epoch_log = {'loss_d': [], 'loss_g': []}
            for i, (x, _) in enumerate(tqdm(dataloader)):
                real_x = x.to(self.device)
                step_log = self.train_step(real_x)
                [epoch_log[k].append(v) for k, v in step_log.items()]
            [log[k].append(np.mean(v)) for k, v in epoch_log.items()]
            print(f'''[{epoch}/{epochs}] loss_d: {log['loss_d'][-1]} loss_g: {log['loss_g'][-1]}''')
        return log


if __name__ == '__main__':
    BS = 64
    image_size = 64
    img_channel = 1

    dim_z = 100
    dim_g = 64
    dim_d = 64

    lr = 0.0002
    beta1 = 0.5

    dataset = torchvision.datasets.MNIST(
        root="",
        transform=transforms.Compose([
            transforms.Resize(64),
            transforms.ToTensor(),
            transforms.Normalize((0.5), (0.5)),
        ]),
        download=True,
    )
    dataloader = torch.utils.data.DataLoader(dataset, batch_size=BS,
                                             shuffle=True)

    device = torch.device("cuda:0" if torch.cuda.is_available() else "cpu")
    model_g = Generator(dim_z, img_channel, dim_g, spatial_dims=2)
    model_d = Discriminator(img_channel, dim_d, spatial_dims=2)

    criterion = nn.BCELoss()

    optimizerD = torch.optim.Adam(model_d.parameters(), lr=lr, betas=(beta1, 0.999))
    optimizerG = torch.optim.Adam(model_g.parameters(), lr=lr, betas=(beta1, 0.999))

    # DCGAN trainer
    trainer = DCGANTrainer(model_g, model_d, optimizerG, optimizerD, criterion, device, dim_z, spatial_dims=2)
    log = trainer.fit(dataloader, 3)<|MERGE_RESOLUTION|>--- conflicted
+++ resolved
@@ -6,11 +6,7 @@
 import torchvision.transforms as transforms
 from tqdm.auto import tqdm
 import numpy as np
-<<<<<<< HEAD
 from fusionlab.layers import ConvND, BatchNorm, ConvT
-=======
-from fusionlab.layers.factories import ConvND, BatchNorm, ConvT
->>>>>>> ef312781
 
 class Generator(nn.Module):
     def __init__(self, c_in, c_out, dim_g, spatial_dims=2):
@@ -47,24 +43,6 @@
         super().__init__()
         self.main = nn.Sequential(
             # input is (nc) x 64 x 64
-<<<<<<< HEAD
-            ConvND(spatial_dims,c_in, dim_d, 4, 2, 1, bias=False),
-            nn.LeakyReLU(0.2, inplace=True),
-            # state size. (ndf) x 32 x 32
-            ConvND(spatial_dims,dim_d, dim_d * 2, 4, 2, 1, bias=False),
-            BatchNorm(spatial_dims,dim_d * 2),
-            nn.LeakyReLU(0.2, inplace=True),
-            # state size. (ndf*2) x 16 x 16
-            ConvND(spatial_dims,dim_d * 2, dim_d * 4, 4, 2, 1, bias=False),
-            BatchNorm(spatial_dims,dim_d * 4),
-            nn.LeakyReLU(0.2, inplace=True),
-            # state size. (ndf*4) x 8 x 8
-            ConvND(spatial_dims,dim_d * 4, dim_d * 8, 4, 2, 1, bias=False),
-            BatchNorm(spatial_dims,dim_d * 8),
-            nn.LeakyReLU(0.2, inplace=True),
-            # state size. (ndf*8) x 4 x 4
-            ConvND(spatial_dims,dim_d * 8, 1, 4, 1, 0, bias=False),
-=======
             ConvND(spatial_dims, c_in, dim_d, 4, 2, 1, bias=False),
             nn.LeakyReLU(0.2, inplace=True),
             # state size. (ndf) x 32 x 32
@@ -81,7 +59,6 @@
             nn.LeakyReLU(0.2, inplace=True),
             # state size. (ndf*8) x 4 x 4
             ConvND(spatial_dims, dim_d * 8, 1, 4, 1, 0, bias=False),
->>>>>>> ef312781
             nn.Sigmoid()
         )
 
