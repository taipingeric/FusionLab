--- conflicted
+++ resolved
@@ -9,11 +9,7 @@
 class ConvBlock(nn.Module):
     def __init__(self, cin, cout, kernel_size=3, spatial_dims=2, stride=1):
         super().__init__()
-<<<<<<< HEAD
-        self.conv = Conv(spatial_dims,cin, cout, kernel_size, stride, padding=autopad(kernel_size))
-=======
         self.conv = ConvND(spatial_dims, cin, cout, kernel_size, stride, padding=autopad(kernel_size))
->>>>>>> c6b6f92f
         self.act = nn.ReLU(inplace=True)
 
     def forward(self, x):
