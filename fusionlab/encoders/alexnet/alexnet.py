--- conflicted
+++ resolved
@@ -7,19 +7,6 @@
     def __init__(self, c_in=3, spatial_dims=2):
         super().__init__()
         self.features = nn.Sequential(
-<<<<<<< HEAD
-            Conv(spatial_dims,c_in, 64, kernel_size=11, stride=4, padding=2),
-            nn.ReLU(inplace=True),
-            MaxPool(spatial_dims,kernel_size=3, stride=2),
-            Conv(spatial_dims,64, 192, kernel_size=5, padding=2),
-            nn.ReLU(inplace=True),
-            MaxPool(spatial_dims,kernel_size=3, stride=2),
-            Conv(spatial_dims,192, 384, kernel_size=3, padding=1),
-            nn.ReLU(inplace=True),
-            Conv(spatial_dims,384, 256, kernel_size=3, padding=1),
-            nn.ReLU(inplace=True),
-            Conv(spatial_dims,256, 256, kernel_size=3, padding=1),
-=======
             ConvND(spatial_dims, c_in, 64, kernel_size=11, stride=4, padding=2),
             nn.ReLU(inplace=True),
             MaxPool[spatial_dims](kernel_size=3, stride=2),
@@ -31,7 +18,6 @@
             ConvND(spatial_dims, 384, 256, kernel_size=3, padding=1),
             nn.ReLU(inplace=True),
             ConvND(spatial_dims, 256, 256, kernel_size=3, padding=1),
->>>>>>> c6b6f92f
             nn.ReLU(inplace=True),
             MaxPool(spatial_dims,kernel_size=3, stride=2),
         )
